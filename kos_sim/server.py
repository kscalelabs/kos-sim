--- conflicted
+++ resolved
@@ -219,9 +219,9 @@
     physics: PhysicsConfig = PhysicsConfig(),
     randomization: SimulationRandomizationConfig = SimulationRandomizationConfig(),
     mujoco_scene: str = "smooth",
-<<<<<<< HEAD
     local_assets: bool = False,
     fixed_base: bool = False,
+    no_cache: bool = False,
 ) -> None:
     if local_assets:
         kscale_assets_path = os.getenv("KSCALE_ASSETS_PATH")
@@ -249,18 +249,9 @@
         actuator_params_path = ""
         async with K() as api:
             model_dir, model_metadata = await asyncio.gather(
-                api.download_and_extract_urdf(model_name),
+                api.download_and_extract_urdf(model_name, cache=(not no_cache)),
                 get_model_metadata(api, model_name),
             )
-=======
-    no_cache: bool = False,
-) -> None:
-    async with K() as api:
-        model_dir, model_metadata = await asyncio.gather(
-            api.download_and_extract_urdf(model_name, cache=(not no_cache)),
-            get_model_metadata(api, model_name),
-        )
->>>>>>> 98530544
 
     if physics.suspended:
         model_path = next(
@@ -288,12 +279,8 @@
         physics=physics,
         rendering=rendering,
         randomization=randomization,
-<<<<<<< HEAD
-        fixed_base=fixed_base,
-=======
         host=host,
         port=port,
->>>>>>> 98530544
     )
 
     server = SimulationServer(config)
@@ -322,12 +309,8 @@
     parser.add_argument("--video-output-dir", type=str, default="videos", help="Directory to save videos")
     parser.add_argument("--frame-width", type=int, default=640, help="Frame width")
     parser.add_argument("--frame-height", type=int, default=480, help="Frame height")
-<<<<<<< HEAD
     parser.add_argument("--local-assets", action="store_true", help="Load assets from KSCALE_ASSETS_PATH")
-    parser.add_argument("--fixed-base", action="store_true", help="Use fixed base")
-=======
     parser.add_argument("--no-cache", action="store_true", help="Don't use cached metadata")
->>>>>>> 98530544
 
     args = parser.parse_args()
 
@@ -415,12 +398,8 @@
         physics=physics,
         randomization=randomization,
         mujoco_scene=mujoco_scene,
-<<<<<<< HEAD
         local_assets=args.local_assets,
-        fixed_base=args.fixed_base,
-=======
         no_cache=no_cache,
->>>>>>> 98530544
     )
 
 
