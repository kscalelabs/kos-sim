"""Wrapper around MuJoCo simulation."""

import math
import random
import time
from dataclasses import dataclass
from pathlib import Path
from typing import Literal, TypeVar

import kmv.utils.markers
import kmv.viewer
import mujoco
import numpy as np
from kscale.web.gen.api import RobotURDFMetadataOutput
from mujoco_scenes.mjcf import load_mjmodel

from kos_sim import logger
from kos_sim.actuators import BaseActuator, create_actuator
from kos_sim.types import ActuatorCommand, ConfigureActuatorRequest

T = TypeVar("T")

GEOM_TO_MARKER_MAPPING: dict[int, str] = {
    mujoco.mjtGeom.mjGEOM_SPHERE: "SPHERE",
    mujoco.mjtGeom.mjGEOM_BOX: "BOX",
    mujoco.mjtGeom.mjGEOM_CAPSULE: "CAPSULE",
    mujoco.mjtGeom.mjGEOM_CYLINDER: "CYLINDER",
    mujoco.mjtGeom.mjGEOM_ARROW: "ARROW",
}

MARKER_TO_GEOM_MAPPING: dict[str, int] = {v: k for k, v in GEOM_TO_MARKER_MAPPING.items()}


def _nn(value: T | None) -> T:
    if value is None:
        raise ValueError("Value is not set")
    return value


@dataclass
class ActuatorState:
    position: float
    velocity: float


def get_integrator(integrator: str) -> mujoco.mjtIntegrator:
    match integrator.lower():
        case "euler":
            return mujoco.mjtIntegrator.mjINT_EULER
        case "implicit":
            return mujoco.mjtIntegrator.mjINT_IMPLICIT
        case "implicitfast":
            return mujoco.mjtIntegrator.mjINT_IMPLICITFAST
        case "rk4":
            return mujoco.mjtIntegrator.mjINT_RK4
        case _:
            raise ValueError(f"Invalid integrator: {integrator}")


class MujocoSimulator:
    def __init__(
        self,
        model_path: str | Path,
        model_metadata: RobotURDFMetadataOutput,
        actuator_params_path: str | Path,
        dt: float = 0.001,
        gravity: bool = True,
        render_mode: Literal["window", "offscreen"] = "window",
        freejoint: bool = False,
        start_height: float = 1.5,
        command_delay_min: float = 0.0,
        command_delay_max: float = 0.0,
        joint_pos_delta_noise: float = 0.0,
        joint_pos_noise: float = 0.0,
        joint_vel_noise: float = 0.0,
        pd_update_frequency: float = 100.0,
        mujoco_scene: str = "smooth",
        integrator: str = "implicitfast",
        camera: str | None = None,
        frame_width: int = 640,
        frame_height: int = 480,
    ) -> None:
        # Stores parameters.
        self._model_path = model_path
        self._metadata = model_metadata
        self._actuator_params_path = actuator_params_path
        self._dt = dt
        self._gravity = gravity
        self._render_mode = render_mode
        self._freejoint = freejoint
        self._start_height = start_height
        self._command_delay_min = command_delay_min
        self._command_delay_max = command_delay_max
        self._joint_pos_delta_noise = math.radians(joint_pos_delta_noise)
        self._joint_pos_noise = math.radians(joint_pos_noise)
        self._joint_vel_noise = math.radians(joint_vel_noise)
        self._update_pd_delta = 1.0 / pd_update_frequency
        self._camera = camera
        self._markers: dict[str, kmv.utils.markers.TrackingMarker] = {}

        # Gets the sim decimation.
        if (control_frequency := self._metadata.control_frequency) is None:
            raise ValueError("Control frequency is not set")
        self._control_frequency = float(control_frequency)
        self._control_dt = 1.0 / self._control_frequency
        self._sim_decimation = int(self._control_dt / self._dt)

        # Gets the joint name mapping.
        if self._metadata.joint_name_to_metadata is None:
            raise ValueError("Joint name to metadata is not set")

        # Gets the IDs, KPs, and KDs for each joint.
        self._joint_name_to_id = {name: _nn(joint.id) for name, joint in self._metadata.joint_name_to_metadata.items()}
        self._joint_name_to_kp: dict[str, float] = {
            name: float(_nn(joint.kp)) for name, joint in self._metadata.joint_name_to_metadata.items()
        }
        self._joint_name_to_kd: dict[str, float] = {
            name: float(_nn(joint.kd)) for name, joint in self._metadata.joint_name_to_metadata.items()
        }
        self._joint_name_to_max_torque: dict[str, float] = {}

        # Gets the Actuator Type for each joint.
        self._joint_name_to_actuator_type: dict[str, str] = {
            name: _nn(joint.actuator_type) for name, joint in self._metadata.joint_name_to_metadata.items()
        }

        # Create unique actuator instances keyed by actuator type.
        self._actuator_instances: dict[int, BaseActuator] = {}  # Keyed by actuator ID
        # Create an actuator instance for each joint
        for joint_name, joint_metadata in self._metadata.joint_name_to_metadata.items():
            actuator_type = _nn(joint_metadata.actuator_type)
            joint_id = _nn(joint_metadata.id)

            # Create a unique actuator instance for this joint
            self._actuator_instances[joint_id] = create_actuator(actuator_type, self._actuator_params_path)
            # logger.info(f"Created actuator instance for joint '{joint_name}' (ID: {joint_id}, Type: {actuator_type})")

        # Gets the inverse mapping.
        self._joint_id_to_name = {v: k for k, v in self._joint_name_to_id.items()}
        if len(self._joint_name_to_id) != len(self._joint_id_to_name):
            raise ValueError("Joint IDs are not unique!")

        # Chooses some random deltas for the joint positions.
        self._joint_name_to_pos_delta = {
            name: random.uniform(-self._joint_pos_delta_noise, self._joint_pos_delta_noise)
            for name in self._joint_name_to_id
        }

        # Load MuJoCo model and initialize data
        logger.info("Loading model from %s", model_path)

        self._model = load_mjmodel(model_path, mujoco_scene)

<<<<<<< HEAD
        self._data = mujoco.MjData(self._model)
=======
>>>>>>> 98530544
        self._model.opt.timestep = self._dt
        self._model.opt.integrator = get_integrator(integrator)
        self._model.opt.solver = mujoco.mjtSolver.mjSOL_CG

        if not self._gravity:
            self._model.opt.gravity[2] = 0.0

<<<<<<< HEAD
        # Initialize state vectors based on joint configuration
        self._data.qpos[:3] = np.array([0.0, 0.0, self._start_height])
        self._data.qpos[3:7] = np.array([0.0, 0.0, 0.0, 1.0])
        self._data.qpos[7:] = np.zeros_like(self._data.qpos[7:])

=======
        # Initialize velocities and accelerations to zero
        if self._freejoint:
            self._data.qpos[:3] = np.array([0.0, 0.0, self._start_height])
            self._data.qpos[3:7] = np.array([0.0, 0.0, 0.0, 1.0])
            self._data.qpos[7:] = np.zeros_like(self._data.qpos[7:])
        else:
            self._data.qpos[:] = np.zeros_like(self._data.qpos)
>>>>>>> 98530544
        self._data.qvel = np.zeros_like(self._data.qvel)
        self._data.qacc = np.zeros_like(self._data.qacc)

        # Important: Step simulation once to initialize internal structures
        mujoco.mj_forward(self._model, self._data)
        mujoco.mj_step(self._model, self._data)

        # Configure actuator parameters based on metadata
        self._configure_actuator_parameters()

        # Setup viewer after initial step
        self._render_enabled = self._render_mode == "window"

        self._viewer = None

        if self._render_enabled:
            self._viewer = kmv.viewer.MujocoViewerHandler(
                handle=kmv.viewer.launch_passive(
                    self._model,
                    self._data,
                    render_width=frame_width,
                    render_height=frame_height,
                    ctrl_dt=self._dt,
                )
            )

        if self._camera is not None and self._viewer is not None:
            camera_obj = self._model.camera(self._camera)
            self._viewer.setup_camera(
                render_track_body_id=camera_obj.id,
            )

        # Cache lookups after initialization
        self._sensor_name_to_id = {self._model.sensor(i).name: i for i in range(self._model.nsensor)}
        logger.debug("Sensor IDs: %s", self._sensor_name_to_id)

        self._actuator_name_to_id = {self._model.actuator(i).name: i for i in range(self._model.nu)}
        logger.debug("Actuator IDs: %s", self._actuator_name_to_id)

        # There is an important distinction between actuator IDs and joint IDs.
        # joint IDs should be at the kos layer, where the canonical IDs are assigned (see docs.kscale.dev)
        # but actuator IDs are at the mujoco layer, where the actuators actually get mapped.
        logger.debug("Joint ID to name: %s", self._joint_id_to_name)
        self._joint_id_to_actuator_id = {
            joint_id: self._actuator_name_to_id[f"{name}_ctrl"] for joint_id, name in self._joint_id_to_name.items()
        }
        self._actuator_id_to_joint_id = {
            actuator_id: joint_id for joint_id, actuator_id in self._joint_id_to_actuator_id.items()
        }

        # Add control parameters
        self._sim_time = time.time()
        self._current_commands: dict[str, ActuatorCommand] = {
            name: {"position": 0.0, "velocity": 0.0, "torque": 0.0} for name in self._joint_name_to_id
        }
        self._next_commands: dict[str, tuple[ActuatorCommand, float]] = {}

        self.log_joint_info()

    async def step(self) -> None:
        """Execute one step of the simulation."""
        self._sim_time += self._dt

        # Process commands that are ready to be applied
        commands_to_remove = []
        for name, (target_command, application_time) in self._next_commands.items():
            if self._sim_time >= application_time:
                self._current_commands[name] = target_command
                commands_to_remove.append(name)

        # Remove processed commands
        if commands_to_remove:
            for name in commands_to_remove:
                self._next_commands.pop(name)

        mujoco.mj_forward(self._model, self._data)

        # Sets the ctrl values from the current commands.
        for name, target_command in self._current_commands.items():
            joint_id = self._joint_name_to_id[name]
            actuator_id = self._joint_id_to_actuator_id[joint_id]
            actuator = self._actuator_instances.get(joint_id)
            if actuator is None:
                raise ValueError(f"Unsupported actuator type for joint {name}: '{joint_id}'")
            kp = self._joint_name_to_kp[name]
            kd = self._joint_name_to_kd[name]
            max_torque = self._joint_name_to_max_torque.get(name)
            current_position = self._data.joint(name).qpos
            current_velocity = self._data.joint(name).qvel

            target_torque = actuator.get_ctrl(
                kp, kd, target_command, current_position, current_velocity, max_torque, self._dt
            )
            self._data.ctrl[actuator_id] = target_torque

        # Step physics - allow other coroutines to run during computation

        # for some reason running forward before step makes it more stable.
        # It possibly computes some values that are needed for the step.
        mujoco.mj_forward(self._model, self._data)
        mujoco.mj_step(self._model, self._data)

        return self._data

    async def render(self) -> None:
        """Render the simulation asynchronously."""
        if self._render_enabled:
            assert self._viewer is not None
            for marker in self._markers.values():
                self._viewer._markers.append(marker)

            self._viewer.update_and_sync()

    async def capture_frame(self, camid: int = -1, depth: bool = False) -> tuple[np.ndarray, np.ndarray | None]:
        """Capture a frame from the simulation using read_pixels.

        Args:
            camid: Camera ID to use (-1 for free camera)
            depth: Whether to return depth information

        Returns:
            RGB image array (and optionally depth array) if depth=True
        """
        # TODO: Use native mujoco renderder for offline and shiiiiiiiiit
        return np.zeros((480, 640, 3), dtype=np.uint8), None
        # if self._render_mode != "offscreen" and self._render_enabled:
        #     logger.warning("Capturing frames is more efficient in offscreen mode")

        # if depth:
        #     logger.warning("Depth is not currently supported")

        # for marker in self._markers.values():
        #     self._viewer.add_marker(**marker)

        # if camid is not None:
        #     if camid == -1:
        #         self._viewer.handle.cam.type = mujoco.mjtCamera.mjCAMERA_FREE
        #     else:
        #         self._viewer.handle.cam.type = mujoco.mjtCamera.mjCAMERA_FIXED
        #         self._viewer.handle.cam.fixedcamid = camid

        # rgb = self._viewer.read_pixels()
        # return rgb, None

    async def get_sensor_data(self, name: str) -> np.ndarray:
        """Get data from a named sensor."""
        if name not in self._sensor_name_to_id:
            raise KeyError(f"Sensor '{name}' not found")
        sensor_id = self._sensor_name_to_id[name]
        return self._data.sensor(sensor_id).data.copy()

    async def get_actuator_state(self, joint_id: int) -> ActuatorState:
        """Get current state of an actuator using real joint ID."""
        if joint_id not in self._joint_id_to_name:
            raise KeyError(f"Joint ID {joint_id} not found in config mappings")

        joint_name = self._joint_id_to_name[joint_id]
        joint_data = self._data.joint(joint_name)

        return ActuatorState(
            position=float(joint_data.qpos)
            + self._joint_name_to_pos_delta[joint_name]
            + random.uniform(-self._joint_pos_noise, self._joint_pos_noise),
            velocity=float(joint_data.qvel) + random.uniform(-self._joint_vel_noise, self._joint_vel_noise),
        )

    async def command_actuators(self, commands: dict[int, ActuatorCommand]) -> None:
        """Command multiple actuators at once using real joint IDs."""
        for joint_id, command in commands.items():
            # Translate real joint ID to MuJoCo joint name
            if joint_id not in self._joint_id_to_name:
                logger.warning("Joint ID %d not found in config mappings", joint_id)
                continue

            joint_name = self._joint_id_to_name[joint_id]
            actuator_name = f"{joint_name}_ctrl"
            if actuator_name not in self._actuator_name_to_id:
                logger.warning("Joint %s not found in MuJoCo model", actuator_name)
                continue

            # Calculate random delay and application time
            delay = np.random.uniform(self._command_delay_min, self._command_delay_max)
            application_time = self._sim_time + delay

            self._next_commands[joint_name] = (command, application_time)

    async def configure_actuator(self, joint_id: int, configuration: ConfigureActuatorRequest) -> None:
        """Configure an actuator using real joint ID."""
        if joint_id not in self._joint_id_to_actuator_id:
            raise KeyError(
                f"Joint ID {joint_id} not found in config mappings. "
                f"The available joint IDs are {self._joint_id_to_actuator_id.keys()}"
            )

        joint_name = self._joint_id_to_name[joint_id]
        if "kp" in configuration:
            self._joint_name_to_kp[joint_name] = configuration["kp"]
        if "kd" in configuration:
            self._joint_name_to_kd[joint_name] = configuration["kd"]
        if "max_torque" in configuration:
            self._joint_name_to_max_torque[joint_name] = configuration["max_torque"]

    @property
    def sim_time(self) -> float:
        return self._sim_time

    async def reset(
        self,
        xyz: tuple[float, float, float] | None = None,
        quat: tuple[float, float, float, float] | None = None,
        joint_pos: dict[str, float] | None = None,
        joint_vel: dict[str, float] | None = None,
    ) -> None:
        """Reset simulation to specified or default state."""
        self._next_commands.clear()

        mujoco.mj_resetData(self._model, self._data)

        # Resets qpos.
        qpos = np.zeros_like(self._data.qpos)
<<<<<<< HEAD

        qpos[:3] = np.array([0.0, 0.0, self._start_height] if xyz is None else xyz)
        qpos[3:7] = np.array([0.0, 0.0, 0.0, 1.0] if quat is None else quat)
        qpos[7:] = np.zeros_like(self._data.qpos[7:])
=======
        if self._freejoint:
            qpos[:3] = np.array([0.0, 0.0, self._start_height] if xyz is None else xyz)
            qpos[3:7] = np.array([0.0, 0.0, 0.0, 1.0] if quat is None else quat)
            qpos[7:] = np.zeros_like(self._data.qpos[7:])
        else:
            qpos[:] = np.zeros_like(self._data.qpos)
>>>>>>> 98530544

        if joint_pos is not None:
            for joint_name, position in joint_pos.items():
                self._data.joint(joint_name).qpos = position

        # Resets qvel.
        qvel = np.zeros_like(self._data.qvel)
        if joint_vel is not None:
            for joint_name, velocity in joint_vel.items():
                self._data.joint(joint_name).qvel = velocity

        # Resets qacc.
        qacc = np.zeros_like(self._data.qacc)

        # Runs one step.
        self._data.qpos[:] = qpos
        self._data.qvel[:] = qvel
        self._data.qacc[:] = qacc
        mujoco.mj_forward(self._model, self._data)
        self._current_commands.clear()

    async def close(self) -> None:
        """Clean up simulation resources."""
        if self._viewer is not None:
            try:
                self._viewer.close()
            except Exception as e:
                logger.error("Error closing viewer: %s", e)
            self._viewer = None

    @property
    def timestep(self) -> float:
        return self._model.opt.timestep

    def _configure_actuator_parameters(self) -> None:
        """Configure actuator parameters based on metadata."""
        # Apply parameters to each joint
        for i in range(self._model.njnt):
            joint_name = mujoco.mj_id2name(self._model, mujoco.mjtObj.mjOBJ_JOINT, i)
            if joint_name is None:
                logger.warning(f"Joint at index {i} has no name; skipping parameter assignment.")
                continue

            if joint_name not in self._joint_name_to_actuator_type:
                logger.warning(f"Joint '{joint_name}' is missing in metadata; skipping parameter assignment.")
                continue

            joint_id = self._joint_name_to_id[joint_name]
            actuator = self._actuator_instances.get(joint_id)

            if actuator is None:
                logger.warning(f"No actuator instance found for joint '{joint_name}' (ID: {joint_id})")
                continue

            if not hasattr(actuator, "params"):
                logger.warning(f"No parameters available for joint '{joint_name}' (ID: {joint_id})")
                continue

            params = actuator.params
            dof_id = self._model.jnt_dofadr[i]

            # Apply parameters based on actuator type
            if "damping" in params:
                self._model.dof_damping[dof_id] = params["damping"]
            if "armature" in params:
                self._model.dof_armature[dof_id] = params["armature"]
            if "frictionloss" in params:
                self._model.dof_frictionloss[dof_id] = params["frictionloss"]

            # Configure actuator force ranges
            actuator_name = f"{joint_name}_ctrl"
            actuator_id = mujoco.mj_name2id(self._model, mujoco.mjtObj.mjOBJ_ACTUATOR, actuator_name)
            if actuator_id >= 0 and "max_torque" in params:
                max_torque = float(params["max_torque"])
                self._model.actuator_forcerange[actuator_id, :] = [-max_torque, max_torque]
                # Store max_torque for later use in control
                self._joint_name_to_max_torque[joint_name] = max_torque
            elif actuator_id >= 0:
                # If max_torque not in params, use a reasonable default or extract from MuJoCo model
                max_torque = float(self._model.actuator_forcerange[actuator_id, 1])
                self._joint_name_to_max_torque[joint_name] = max_torque
                logger.warning(f"Using force range from MuJoCo model for joint '{joint_name}': {max_torque}")
            else:
                logger.warning(f"No actuator found for joint '{joint_name}'; using default max_torque")
                self._joint_name_to_max_torque[joint_name] = 5.0  # Default fallback

    def log_joint_info(self) -> None:
        """Print detailed information about each joint in the simulation."""
        for joint_name in self._joint_name_to_id.keys():
            # Get basic joint info
            kp = self._joint_name_to_kp[joint_name]
            kd = self._joint_name_to_kd[joint_name]
            joint_id = self._joint_name_to_id[joint_name]

            # Get joint ID and DOF address
            mujoco_joint_id = mujoco.mj_name2id(self._model, mujoco.mjtObj.mjOBJ_JOINT, joint_name)
            dof_id = self._model.jnt_dofadr[mujoco_joint_id]

            # Get mechanical properties
            damping = self._model.dof_damping[dof_id]
            frictionloss = self._model.dof_frictionloss[dof_id]
            armature = self._model.dof_armature[dof_id]

            # Get actuator info
            actuator_name = f"{joint_name}_ctrl"
            actuator_id = mujoco.mj_name2id(self._model, mujoco.mjtObj.mjOBJ_ACTUATOR, actuator_name)

            line = (
                f"Joint: {joint_name:<20} | Joint ID: {joint_id!s:<3} | "
                f"Damping: {damping:6.3f} | Armature: {armature:6.3f} | "
                f"Friction: {frictionloss:6.3f}"
            )

            if actuator_id >= 0:
                forcerange = self._model.actuator_forcerange[actuator_id]
                line += (
                    f" | Actuator: {actuator_name:<20} (ID: {actuator_id:2d}) | "
                    f"Forcerange: [{forcerange[0]:6.3f}, {forcerange[1]:6.3f}] | "
                    f"Kp: {kp:6.3f} | Kd: {kd:6.3f}"
                )
            else:
                line += " | Actuator: N/A (passive joint)"

            logger.info(line)

    def _check_floating_base(self) -> tuple[bool, int]:
        """Check if model has a floating base joint and return its details.

        Returns:
            tuple: (has_floating_base: bool, floating_base_id: int)
        """
        try:
            floating_base_id = next(
                i for i in range(self._model.njnt) if self._model.jnt_type[i] == mujoco.mjtJoint.mjJNT_FREE
            )
            return True, floating_base_id
        except StopIteration:
            return False, -1<|MERGE_RESOLUTION|>--- conflicted
+++ resolved
@@ -151,10 +151,7 @@
 
         self._model = load_mjmodel(model_path, mujoco_scene)
 
-<<<<<<< HEAD
         self._data = mujoco.MjData(self._model)
-=======
->>>>>>> 98530544
         self._model.opt.timestep = self._dt
         self._model.opt.integrator = get_integrator(integrator)
         self._model.opt.solver = mujoco.mjtSolver.mjSOL_CG
@@ -162,13 +159,6 @@
         if not self._gravity:
             self._model.opt.gravity[2] = 0.0
 
-<<<<<<< HEAD
-        # Initialize state vectors based on joint configuration
-        self._data.qpos[:3] = np.array([0.0, 0.0, self._start_height])
-        self._data.qpos[3:7] = np.array([0.0, 0.0, 0.0, 1.0])
-        self._data.qpos[7:] = np.zeros_like(self._data.qpos[7:])
-
-=======
         # Initialize velocities and accelerations to zero
         if self._freejoint:
             self._data.qpos[:3] = np.array([0.0, 0.0, self._start_height])
@@ -176,7 +166,6 @@
             self._data.qpos[7:] = np.zeros_like(self._data.qpos[7:])
         else:
             self._data.qpos[:] = np.zeros_like(self._data.qpos)
->>>>>>> 98530544
         self._data.qvel = np.zeros_like(self._data.qvel)
         self._data.qacc = np.zeros_like(self._data.qacc)
 
@@ -397,19 +386,12 @@
 
         # Resets qpos.
         qpos = np.zeros_like(self._data.qpos)
-<<<<<<< HEAD
-
-        qpos[:3] = np.array([0.0, 0.0, self._start_height] if xyz is None else xyz)
-        qpos[3:7] = np.array([0.0, 0.0, 0.0, 1.0] if quat is None else quat)
-        qpos[7:] = np.zeros_like(self._data.qpos[7:])
-=======
         if self._freejoint:
             qpos[:3] = np.array([0.0, 0.0, self._start_height] if xyz is None else xyz)
             qpos[3:7] = np.array([0.0, 0.0, 0.0, 1.0] if quat is None else quat)
             qpos[7:] = np.zeros_like(self._data.qpos[7:])
         else:
             qpos[:] = np.zeros_like(self._data.qpos)
->>>>>>> 98530544
 
         if joint_pos is not None:
             for joint_name, position in joint_pos.items():
